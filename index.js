--- conflicted
+++ resolved
@@ -74,16 +74,12 @@
     return undefined;
   }
 
-<<<<<<< HEAD
   const collections = this.collections;
   if (collections) {
     return collections[collectionName] || undefined;
   } else {
     return undefined;
   }
-=======
-  return this.properties.mongoDbCollections ? this.properties.mongoDbCollections[collectionName] : undefined;
->>>>>>> 6fa838c6
 };
 
 const _handleInitializationOptionsSchema = Joi.object().keys({
@@ -164,7 +160,7 @@
  * @inheritDoc
  */
 MongoDbManager.prototype._handleConnection = function () {
-  const  __pretty_name__ = '_handleConnection';
+  const __pretty_name__ = '_handleConnection';
 
   return new Promise((resolve, reject) => {
 
@@ -624,7 +620,8 @@
       };
     }
 
-    function _setCollection() { }
+    function _setCollection() {
+    }
 
     const objProperties = {};
     _.each(context.collections, function (collection) {
